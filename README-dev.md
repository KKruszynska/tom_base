--- conflicted
+++ resolved
@@ -3,21 +3,12 @@
 
 ## Deployment
 The [PyPi](https://pypi.org/project/tomtoolkit/) package is kept under the Las Cumbres Observatory PyPi account. The 
-<<<<<<< HEAD
-dev and master branches are deployed automatically by TravisCI upon tagging either branch.
+dev and main branches are deployed automatically by TravisCI upon tagging either branch.
 
-In order to trigger a PyPi deployment of either dev or master, the branch must be given an annotated tag that 
+In order to trigger a PyPi deployment of either dev or main, the branch must be given an annotated tag that 
 matches the correct version format. The version formats are as follows:
  
-|             | Dev  | Master       | All other branches |
-=======
-development and main branches are deployed automatically by TravisCI upon tagging either branch.
-
-In order to trigger a PyPi deployment of either development or main, the branch must be given an annotated tag that 
-matches the correct version format. The version formats are as follows:
- 
-|             | Development  | Main         | All other branches |
->>>>>>> 12d3c3e1
+|             | Dev  | Main         | All other branches |
 |-------------|--------------|--------------|--------------------|
 | Tagged      | Push to PyPi | Push to PyPi | No effect          |
 | Not tagged  | No effect    | No effect    | No effect          |
@@ -25,11 +16,7 @@
 Tagged branches must follow the [semantic versioning syntax](https://semver.org/). Tagged versions will not be 
 deployed unless they match the validation regex. The version format is as follows:
 
-<<<<<<< HEAD
-|   | Dev   | Master |
-=======
-|   | Development   | Main   |
->>>>>>> 12d3c3e1
+|   | Dev   | Main   |
 |---|---------------|--------|
 |   | x.y.z-alpha.w | x.y.z  |
 
@@ -87,16 +74,12 @@
 The public release deployment workflow parallels the pre-release deployment work flow
 and more details for a particular step may be found above.
  
-<<<<<<< HEAD
-1. Create PR: `master <- dev`
-=======
 1. Create PR: `main <- dev`
->>>>>>> 12d3c3e1
 2. Meet pre-deployment criteria.
    * Include docstrings for any new or updated methods
    * Include tutorial documentation for any new major features as needed
    * Pass [Codacy code quality check](https://app.codacy.com/gh/TOMToolkit/tom_base/dashboard?bid=18204585).
-   * Doesn't decrease [Coveralls test coverage](https://coveralls.io/github/TOMToolkit/tom_base?branch=development).
+   * Doesn't decrease [Coveralls test coverage](https://coveralls.io/github/TOMToolkit/tom_base?branch=dev).
    * Passes [Travis tests and code style check](https://travis-ci.com/github/TOMToolkit/tom_base/branches).
    * Successfully builds [ReadTheDocs documentation](https://readthedocs.org/projects/tom-toolkit/builds/) (not an automated check) (TODO: fix webhook).
 
