--- conflicted
+++ resolved
@@ -1,5 +1,5 @@
 {% extends 'tom_common/base.html' %}
-{% load bootstrap4 static observation_extras %}
+{% load bootstrap4 static observation_extras dataproduct_extras %}
 {% block title %} Observation record: {{ object.id }} {% endblock %}
 {% block additional_css %}
 <link rel="stylesheet" href="{% static 'tom_observations/css/main.css' %}">
@@ -9,21 +9,9 @@
   <div class="col-md-6">
     <h2>{{ object }}</h2>
     <p><strong>Created:</strong> {{ object.created }} <strong>Modified:</strong> {{ object.modified }}</p>
-<<<<<<< HEAD
     <p><strong>Status:</strong> {{ object.status }}</p>
+    <p><a class="btn btn-success" href="{{ object.url }}">View at observatory »</a></p>
     {% upload_dataproduct %}
-=======
-    <p><strong>Status:</strong> {{ object.status }} </p>
-    <p><a class="btn btn-success" href="{{ object.url }}">View at observatory »</a></p>
-    <h3>Upload Data Products</h3>
-    <form method="POST" action="{% url 'tom_observations:data-upload' object.id %}"   enctype="multipart/form-data">
-      {% csrf_token %}
-      {% bootstrap_form data_product_form %}
-      {% buttons %}
-      <input type="submit" class="btn btn-primary" value="Upload">
-      {% endbuttons %}
-    </form>
->>>>>>> 8d1bd3e1
   </div>
   <div class="col-md-6">
     {% if image %}
