--- conflicted
+++ resolved
@@ -117,16 +117,11 @@
         PORTAL_URL + '/api/profile/',
         headers={'Authorization': 'Token {0}'.format(LCO_SETTINGS['api_key'])}
     )
-<<<<<<< HEAD
-    response.raise_for_status()
     choices = []
     for p in response.json()['proposals']:
         if p['current']:
             choices.append((p['id'], '{} ({})'.format(p['title'], p['id'])))
     return choices
-=======
-    return [(p['id'], p['title']) for p in response.json()['proposals']]
->>>>>>> 33c98867
 
 
 class LCOObservationForm(GenericObservationForm):
