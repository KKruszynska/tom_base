from django.views.generic.edit import FormView, DeleteView
from django.views.generic.base import TemplateView, View
from tom_alerts.alerts import get_service_class, get_service_classes
from django.shortcuts import redirect, get_object_or_404
from django.urls import reverse, reverse_lazy
from django.contrib.auth.mixins import LoginRequiredMixin
from django.contrib import messages
from django.core.cache import cache
from guardian.shortcuts import assign_perm
from datetime import datetime
import django_filters
import json

from tom_alerts.models import BrokerQuery


class BrokerQueryCreateView(LoginRequiredMixin, FormView):
    template_name = 'tom_alerts/query_form.html'

    def get_broker_name(self):
        if self.request.method == 'GET':
            return self.request.GET.get('broker')
        elif self.request.method == 'POST':
            return self.request.POST.get('broker')

    def get_form_class(self):
        broker_name = self.get_broker_name()

        if not broker_name:
            raise ValueError('Must provide a broker name')

        return get_service_class(broker_name).form

    def get_form(self):
        form = super().get_form()
        form.helper.form_action = reverse('tom_alerts:create')
        return form

    def get_initial(self):
        initial = super().get_initial()
        initial['broker'] = self.get_broker_name()
        return initial

    def form_valid(self, form):
        form.save()
        return redirect(reverse('tom_alerts:list'))


class BrokerQueryUpdateView(LoginRequiredMixin, FormView):
    template_name = 'tom_alerts/query_form.html'

    def get_object(self):
        return BrokerQuery.objects.get(pk=self.kwargs['pk'])

    def get_form_class(self):
        self.object = self.get_object()
        return get_service_class(self.object.broker).form

    def get_form(self):
        form = super().get_form()
        form.helper.form_action = reverse(
            'tom_alerts:update', kwargs={'pk': self.object.id}
        )
        return form

    def get_initial(self):
        initial = super().get_initial()
        initial.update(self.object.parameters_as_dict)
        initial['broker'] = self.object.broker
        return initial

    def form_valid(self, form):
        form.save(query_id=self.object.id)
        return redirect(reverse('tom_alerts:list'))


class BrokerQueryFilter(django_filters.FilterSet):
    broker = django_filters.ChoiceFilter(
        choices=[(k, k) for k in get_service_classes().keys()]
    )
    name = django_filters.CharFilter(lookup_expr='icontains')

    class Meta:
        model = BrokerQuery
        fields = ['broker', 'name']


class BrokerQueryListView(django_filters.views.FilterView):
    model = BrokerQuery
    template_name = 'tom_alerts/brokerquery_list.html'
    filterset_class = BrokerQueryFilter

    def get_context_data(self, *args, **kwargs):
        context = super().get_context_data(*args, **kwargs)
        context['installed_brokers'] = get_service_classes()
        return context


class BrokerQueryDeleteView(LoginRequiredMixin, DeleteView):
    model = BrokerQuery
    success_url = reverse_lazy('tom_alerts:list')


class RunQueryView(TemplateView):
    template_name = 'tom_alerts/query_result.html'

    def get_context_data(self, *args, **kwargs):
        context = super().get_context_data()
        query = get_object_or_404(BrokerQuery, pk=self.kwargs['pk'])
        broker_class = get_service_class(query.broker)()
        alerts = broker_class.fetch_alerts(query.parameters_as_dict)
<<<<<<< HEAD
        context['alerts'] = []
=======
        context['alerts'] = [
            broker_class.to_generic_alert(alert) for alert in alerts
        ]
        query.last_run = datetime.utcnow()
        query.save()
>>>>>>> ac3651f7
        context['query'] = query
        try:
            while len(context['alerts']) < 20:
                alert = next(alerts)
                generic_alert = broker_class.to_generic_alert(alert)
                cache.set('alert_{}'.format(generic_alert.id), json.dumps(alert), 3600)
                context['alerts'].append(generic_alert)
        except StopIteration:
            pass
        return context


class CreateTargetFromAlertView(LoginRequiredMixin, View):
    def post(self, request, *args, **kwargs):
        query_id = self.request.POST['query_id']
        broker_name = self.request.POST['broker']
        broker_class = get_service_class(broker_name)
        alerts = self.request.POST.getlist('alerts')
        if not alerts:
            messages.warning(request, 'Please select at least one alert from which to create a target.')
            return redirect(reverse('tom_alerts:run', kwargs={'pk': query_id}))
        for alert_id in alerts:
            cached_alert = cache.get('alert_{}'.format(alert_id))
            if not cached_alert:
                messages.error(request, 'Could not create targets. Try re running the query again.')
                return redirect(reverse('tom_alerts:run', kwargs={'pk': query_id}))
            generic_alert = broker_class().to_generic_alert(json.loads(cached_alert))
            target = generic_alert.to_target()
            target.save()
            broker_class().process_reduced_data(target, cached_alert)
            target.save()
            for group in request.user.groups.all().exclude(name='Public'):
                assign_perm('tom_targets.view_target', group, target)
                assign_perm('tom_targets.change_target', group, target)
                assign_perm('tom_targets.delete_target', group, target)
        if (len(alerts) == 1):
            return redirect(reverse(
                'tom_targets:update', kwargs={'pk': target.id})
            )
        else:
            return redirect(reverse(
                'tom_targets:list')
            )<|MERGE_RESOLUTION|>--- conflicted
+++ resolved
@@ -109,15 +109,9 @@
         query = get_object_or_404(BrokerQuery, pk=self.kwargs['pk'])
         broker_class = get_service_class(query.broker)()
         alerts = broker_class.fetch_alerts(query.parameters_as_dict)
-<<<<<<< HEAD
         context['alerts'] = []
-=======
-        context['alerts'] = [
-            broker_class.to_generic_alert(alert) for alert in alerts
-        ]
         query.last_run = datetime.utcnow()
         query.save()
->>>>>>> ac3651f7
         context['query'] = query
         try:
             while len(context['alerts']) < 20:
