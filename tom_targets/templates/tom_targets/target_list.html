{% extends 'tom_common/base.html' %}
{% load bootstrap4 targets_extras %}
{% block title %}Targets{% endblock %}
{% block content %}
<div class="row">
  <div class="col-md-10">
    <div class="row">
      <div class="col-md-12">
        <span class="float-right">
        {{ target_count }} Targets &nbsp;
        <a href="{% url 'dataproducts:update-reduced-data' %}" class="btn btn-primary" title="Update Targets">Update Targets</a>
        <a href="{% url 'targets:create' %}" class="btn btn-primary" title="Add Target">Add a target</a>
        <a href="{% url 'targets:import' %}" class="btn btn-primary" title="Import Targets">Import Targets</a>
        </span>
      </div>
    </div>
<<<<<<< HEAD
=======
    {% target_distribution filter.qs %}
    {% bootstrap_pagination page_obj extra=request.GET.urlencode %}
>>>>>>> 48195fb9
    <table class="table">
      <thead>
        <tr>
          <th>ID</th>
          <th>Name</th>
          <th>Type</th>
          {% if request.GET.type == 'SIDEREAL' %}
          <th>RA</th><th>Dec</th>
          {% endif %}
          <th>Observations</th>
          <th>Saved Data</th>
        </tr>
      </thead>
      <tbody>
        {% for target in object_list %}
        <tr>
          <td><a href="{% url 'targets:detail' target.id %}" title="{{ target.identifier }}">{{ target.identifier }}</a></td>
          {% with target_names=target.targetname_set.all %}
          <td>{{ target_names|join:", " }}</td>
          {% endwith %} 
          <td>{{ target.get_type_display }}</td>
          {% if request.GET.type == 'SIDEREAL' %}
            <td>{{ target.ra }}</td>
            <td>{{ target.dec }}</td>
          {% endif %}
          <td>{{ target.observationrecord_set.count }}</td>
          <td>{{ target.dataproduct_set.count }}</td>
        </tr>
        {% empty %}
        <tr>
          <td colspan="5">
            {% if target_count == 0 %}
            No targets yet. You might want to <a href="{% url 'tom_targets:create' %}">create a target manually</a>
            or <a href="{% url 'tom_alerts:list' %}">import one from an alert broker</a>.
            {% else %}
            No targets match those filters.
            {% endif %}
          </td>
        </tr>
        {% endfor %}
      </tbody>
    </table>
    {% bootstrap_pagination page_obj extra=request.GET.urlencode %}
  </div>
  {{ filter.fields }}
  <div class="col-md-2">
    <form action="" method="get" class="form">
      {% bootstrap_form filter.form %}
      {% buttons %}
        <button type="submit" class="btn btn-primary">
          Filter
        </button>
        <a href="{% url 'targets:list' %}" class="btn btn-secondary" title="Reset">Reset</a>
      {% endbuttons %}
    </form>
  </div>
</div>
{% endblock %}<|MERGE_RESOLUTION|>--- conflicted
+++ resolved
@@ -14,11 +14,8 @@
         </span>
       </div>
     </div>
-<<<<<<< HEAD
-=======
     {% target_distribution filter.qs %}
     {% bootstrap_pagination page_obj extra=request.GET.urlencode %}
->>>>>>> 48195fb9
     <table class="table">
       <thead>
         <tr>
@@ -38,7 +35,7 @@
           <td><a href="{% url 'targets:detail' target.id %}" title="{{ target.identifier }}">{{ target.identifier }}</a></td>
           {% with target_names=target.targetname_set.all %}
           <td>{{ target_names|join:", " }}</td>
-          {% endwith %} 
+          {% endwith %}
           <td>{{ target.get_type_display }}</td>
           {% if request.GET.type == 'SIDEREAL' %}
             <td>{{ target.ra }}</td>
