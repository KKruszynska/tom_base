{% extends 'tom_common/base.html' %}
{% load comments bootstrap4 tom_common_extras targets_extras observation_extras dataproduct_extras publication_extras static cache %}
{% block title %}Target {{ object.name }}{% endblock %}
{% block additional_css %}
<link rel="stylesheet" href="{% static 'tom_targets/css/main.css' %}">
{% endblock %}
{% bootstrap_javascript jquery='True' %}
{% block content %}
<div class="row">
  <div class="col-md-4">
    <div id="target-info">
      {% target_feature object %}
      {% if object.future_observations %}
      <div class="alert alert-success">
        {{ object.future_observations|length }} upcoming observation{{ object.future_observations|pluralize }}
      </div>
      {% endif %}
      {% target_data object %}
      {% aladin object %}
    </div>
  </div>
  <div class="col-md-8">
    <ul class="nav nav-tabs" id="tabs">
      <li class="nav-item">
        <span class="nav-link active" data-target="#observe" data-toggle="tab">Observe</span>
      </li>
      <li class="nav-item">
        <span class="nav-link" data-target="#observations" data-toggle="tab">Observations</span>
      </li>
      <li class="nav-item">
        <span class="nav-link" data-target="#manage-data" data-toggle="tab">Manage Data</span>
      </li>
      <li class="nav-item">
        <span class="nav-link" data-target="#manage-groups" data-toggle="tab">Manage Groups</span>
      </li>
      <li class="nav-item">
        <span class="nav-link" data-target="#photometry" data-toggle="tab">Photometry</span>
      </li>
      <li class="nav-item">
        <span class="nav-link" data-target="#spectroscopy" data-toggle="tab">Spectroscopy</span>
      </li>
    </ul>
    <div class="tab-content">
      <div class="tab-pane active" id="observe">
        <h4>Observe</h4>
        {% observing_buttons object %}
        <hr/>
        {% observingstrategy_run object %}
        <hr/>
        <h4>Plan</h4>
        {% if object.type == 'SIDEREAL' %}
            {% target_plan %}
        {% elif target.type == 'NON_SIDEREAL' %}
            <p>Airmass plotting for non-sidereal targets is not currently supported. If you would like to add this functionality, please check out the <a href="https://github.com/TOMToolkit/tom_nonsidereal_airmass" target="_blank">non-sidereal airmass plugin.</a></p>
        {% endif %}
      </div>
      <div class="tab-pane" id="observations">
        <h4>Observations</h4>
        <a href="{% url 'targets:detail' pk=target.id %}?update_status=True" title="Update status of observations for target" class="btn btn-primary">Update Observations Status</a>
        {% observation_list object %}
      </div>
      <div class="tab-pane" id="manage-data">
<<<<<<< HEAD
        {% if user.is_authenticated %}
          {% upload_dataproduct object %}
        {% endif %}
=======
        {% include 'tom_dataproducts/upload_dataproduct.html' %}
>>>>>>> f1cfdd64
        {% dataproduct_list_for_target object %}
      </div>
      <div class="tab-pane" id="manage-groups">
        {% target_groups target %}
      </div>
      <div class="tab-pane" id="photometry">
        {% photometry_for_target target %}
        </div>
      <div class="tab-pane" id="spectroscopy">
        {% spectroscopy_for_target target %}
      </div>
      {% comments_enabled as comments_are_enabled %}
      <hr/>
      <h5>Comments</h5>
        {% if comments_are_enabled %}
          {% render_comment_list for object %}
          {% url 'targets:detail' object.id as next %}
          {% if user.is_authenticated %}
            {% render_comment_form for object %}
          {% endif %}
        {% endif %}
    </div>
  </div>
</div>
{% endblock %}<|MERGE_RESOLUTION|>--- conflicted
+++ resolved
@@ -60,13 +60,9 @@
         {% observation_list object %}
       </div>
       <div class="tab-pane" id="manage-data">
-<<<<<<< HEAD
         {% if user.is_authenticated %}
           {% upload_dataproduct object %}
         {% endif %}
-=======
-        {% include 'tom_dataproducts/upload_dataproduct.html' %}
->>>>>>> f1cfdd64
         {% dataproduct_list_for_target object %}
       </div>
       <div class="tab-pane" id="manage-groups">
