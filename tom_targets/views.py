from django.contrib.auth.mixins import LoginRequiredMixin
from django.contrib.auth.models import Group
from django.views.generic.edit import CreateView, UpdateView, DeleteView
from django.views.generic.detail import DetailView
from django.views.generic import TemplateView, View
from django_filters.views import FilterView
from django.urls import reverse_lazy, reverse
from django.shortcuts import redirect
from django.conf import settings
from django.contrib import messages
from django.core.management import call_command
from django.http import StreamingHttpResponse
from django.utils.text import slugify
from guardian.mixins import PermissionRequiredMixin, PermissionListMixin
from guardian.shortcuts import get_objects_for_user, get_groups_with_perms
<<<<<<< HEAD
from django.views.generic.list import ListView
from django.http import HttpResponse
=======
from datetime import datetime
from io import StringIO
>>>>>>> d4deb88f

from .models import Target, TargetList
from tom_dataproducts.forms import DataProductUploadForm
from .forms import SiderealTargetCreateForm, NonSiderealTargetCreateForm, TargetExtraFormset
from .import_targets import import_targets
from .export_targets import export_targets
from .filters import TargetFilter


class TargetListView(PermissionListMixin, FilterView):
    template_name = 'tom_targets/target_list.html'
    paginate_by = 25
    strict = False
    model = Target
    filterset_class = TargetFilter
    permission_required = 'tom_targets.view_target'

    def get_context_data(self, *args, **kwargs):
        context = super().get_context_data(*args, **kwargs)
        context['target_count'] = context['paginator'].count
        # hide target grouping list if user not logged in
        context['groupings'] = TargetList.objects.all() if self.request.user.is_authenticated else TargetList.objects.none()
        return context


class TargetCreateView(LoginRequiredMixin, CreateView):
    model = Target
    fields = '__all__'

    def get_default_target_type(self):
        try:
            return settings.TARGET_TYPE
        except AttributeError:
            return Target.SIDEREAL

    def get_initial(self):
        return {
            'type': self.get_default_target_type(),
            'groups': self.request.user.groups.all(),
            **dict(self.request.GET.items())
        }

    def get_context_data(self, **kwargs):
        context = super(TargetCreateView, self).get_context_data(**kwargs)
        context['type_choices'] = Target.TARGET_TYPES
        context['extra_form'] = TargetExtraFormset()
        return context

    def get_form_class(self):
        target_type = self.get_default_target_type()
        if self.request.GET:
            target_type = self.request.GET.get('type', target_type)
        elif self.request.POST:
            target_type = self.request.POST.get('type', target_type)
        if target_type == Target.SIDEREAL:
            self.initial['type'] = Target.SIDEREAL
            return SiderealTargetCreateForm
        elif target_type == Target.NON_SIDEREAL:
            self.initial['type'] = Target.NON_SIDEREAL
            return NonSiderealTargetCreateForm

    def form_valid(self, form):
        super().form_valid(form)
        extra = TargetExtraFormset(self.request.POST)
        if extra.is_valid():
            extra.instance = self.object
            extra.save()
        return redirect(self.get_success_url())

    def get_form(self, *args, **kwargs):
        form = super().get_form(*args, **kwargs)
        if self.request.user.is_superuser:
            form.fields['groups'].queryset = Group.objects.all()
        else:
            form.fields['groups'].queryset = self.request.user.groups.all()
        return form


class TargetUpdateView(PermissionRequiredMixin, UpdateView):
    permission_required = 'tom_targets.change_target'
    model = Target
    fields = '__all__'

    def get_context_data(self, **kwargs):
        extra_field_names = [extra['name'] for extra in settings.EXTRA_FIELDS]
        context = super().get_context_data(**kwargs)
        context['extra_form'] = TargetExtraFormset(
            instance=self.object,
            queryset=self.object.targetextra_set.exclude(key__in=extra_field_names)
        )
        return context

    def form_valid(self, form):
        super().form_valid(form)
        extra = TargetExtraFormset(self.request.POST, instance=self.object)
        if extra.is_valid():
            extra.save()
        return redirect(self.get_success_url())

    def get_queryset(self, *args, **kwargs):
        return get_objects_for_user(self.request.user, 'tom_targets.change_target')

    def get_form_class(self):
        if self.object.type == Target.SIDEREAL:
            return SiderealTargetCreateForm
        elif self.object.type == Target.NON_SIDEREAL:
            return NonSiderealTargetCreateForm

    def get_initial(self):
        initial = super().get_initial()
        initial['groups'] = get_groups_with_perms(self.get_object())
        return initial

    def get_form(self, *args, **kwargs):
        form = super().get_form(*args, **kwargs)
        if self.request.user.is_superuser:
            form.fields['groups'].queryset = Group.objects.all()
        else:
            form.fields['groups'].queryset = self.request.user.groups.all()
        return form


class TargetDeleteView(PermissionRequiredMixin, DeleteView):
    permission_required = 'tom_targets.delete_target'
    success_url = reverse_lazy('targets:list')
    model = Target


class TargetDetailView(PermissionRequiredMixin, DetailView):
    permission_required = 'tom_targets.view_target'
    model = Target

    def get_context_data(self, *args, **kwargs):
        context = super().get_context_data(*args, **kwargs)
        data_product_upload_form = DataProductUploadForm(
            initial={
                'target': self.get_object(),
                'referrer': reverse('tom_targets:detail', args=(self.get_object().id,))
            },
            hide_target_fields=False
        )
        context['data_product_form'] = data_product_upload_form
        return context

    def get(self, request, *args, **kwargs):
        update_status = request.GET.get('update_status', False)
        if update_status:
            if not request.user.is_authenticated:
                return redirect(reverse('login'))
            target_id = kwargs.get('pk', None)
            out = StringIO()
            call_command('updatestatus', target_id=target_id, stdout=out)
            messages.info(request, out.getvalue())
            return redirect(reverse('tom_targets:detail', args=(target_id,)))
        return super().get(request, *args, **kwargs)


class TargetImportView(LoginRequiredMixin, TemplateView):
    template_name = 'tom_targets/target_import.html'

    def post(self, request):
        csv_file = request.FILES['target_csv']
        csv_stream = StringIO(csv_file.read().decode('utf-8'), newline=None)
        result = import_targets(csv_stream)
        messages.success(
            request,
            'Targets created: {}'.format(len(result['targets']))
        )
        for error in result['errors']:
            messages.warning(request, error)
        return redirect(reverse('tom_targets:list'))


<<<<<<< HEAD
class TargetAddRemoveGroupingView(LoginRequiredMixin, View):
    
    def post(self, request):
        targets_ids = request.POST.getlist('selected-target')
        grouping_id = request.POST.get('grouping')
        try:
            list_object = TargetList.objects.get(pk=grouping_id)
        except Exception as e:
            messages.error(request, 'Cannot find the target grouping with id={}'.format(grouping_id))

        if 'add' in request.POST:
            success_targets = []
            included_targets = [] # targets that are already included in the grouping
            failure_targets = []
            for target_id in targets_ids:
                try:
                    target_object = Target.objects.get(pk=target_id)
                    if target_object in list_object.targets.all(): # included?
                        included_targets.append(target_object.identifier)
                    else:
                        list_object.targets.add(target_object)
                        success_targets.append(target_object.identifier)
                except Exception as e:
                    failure_targets.append((target_id, e,))
            messages.success(request, "{} target(s) are successfully added".format(len(success_targets)))
            if included_targets:
                messages.warning(request, "{} target(s) are already in the grouping: {}".format(len(included_targets), ', '.join(included_targets)))
            for failure_target in failure_targets:
                messages.error(request, "Failed to add target(s) with id={} to the grouping; {}".format(failure_target[0], failure_target[1]))

        if 'remove' in request.POST:
            success_targets = []
            excluded_targets = [] # targets that are not in the grouping
            failure_targets = []
            for target_id in targets_ids:
                try:
                    target_object = Target.objects.get(pk=target_id)
                    if target_object in list_object.targets.all():
                        list_object.targets.remove(target_object)
                        success_targets.append(target_object.identifier)
                    else:
                        excluded_targets.append(target_object.identifier)
                except Exception as e:
                    failure_targets.append((target_id, e,))                    
            messages.success(request, "{} target(s) are successfully removed.".format(len(success_targets)))
            if excluded_targets:
                messages.warning(request, "{} target(s) are not in the grouping: {}".format(len(excluded_targets), ', '.join(excluded_targets)))
            for failure_target in failure_targets:
                messages.error(request, "Failed to remove target(s) with id={} from the grouping; {}".format(failure_target[0], failure_target[1]))

        return redirect(reverse('tom_targets:list'))

class TargetGroupingView(PermissionRequiredMixin, ListView):
    permission_required = 'tom_targets.view_target_list'
    template_name = 'tom_targets/target_grouping.html'
    model = TargetList
    paginate_by = 25

    def get_context_data(self, **kwargs):
        context = super().get_context_data(**kwargs)
        return context

class TargetGroupingDeleteView(PermissionRequiredMixin, DeleteView):
    permission_required = 'tom_targets.delete_target_list'
    model = TargetList
    success_url = reverse_lazy('targets:targetgrouping')

class TargetGroupingCreateView(LoginRequiredMixin, CreateView):
    model = TargetList
    fields = ['name']
    success_url = reverse_lazy('targets:targetgrouping')
=======
class TargetExportView(TargetListView):

    def render_to_response(self, context, **response_kwargs):
        qs = context['filter'].qs.values()
        file_buffer = export_targets(qs)
        file_buffer.seek(0) # goto the beginning of the buffer
        response = StreamingHttpResponse(file_buffer, content_type="text/csv")
        filename = "targets-{}.csv".format(slugify(datetime.utcnow()))
        response['Content-Disposition'] = 'attachment; filename="{}"'.format(filename)
        return response
>>>>>>> d4deb88f
<|MERGE_RESOLUTION|>--- conflicted
+++ resolved
@@ -2,6 +2,7 @@
 from django.contrib.auth.models import Group
 from django.views.generic.edit import CreateView, UpdateView, DeleteView
 from django.views.generic.detail import DetailView
+from django.views.generic.list import ListView
 from django.views.generic import TemplateView, View
 from django_filters.views import FilterView
 from django.urls import reverse_lazy, reverse
@@ -13,13 +14,8 @@
 from django.utils.text import slugify
 from guardian.mixins import PermissionRequiredMixin, PermissionListMixin
 from guardian.shortcuts import get_objects_for_user, get_groups_with_perms
-<<<<<<< HEAD
-from django.views.generic.list import ListView
-from django.http import HttpResponse
-=======
 from datetime import datetime
 from io import StringIO
->>>>>>> d4deb88f
 
 from .models import Target, TargetList
 from tom_dataproducts.forms import DataProductUploadForm
@@ -192,10 +188,42 @@
             messages.warning(request, error)
         return redirect(reverse('tom_targets:list'))
 
-
-<<<<<<< HEAD
+      
+class TargetExportView(TargetListView):
+    def render_to_response(self, context, **response_kwargs):
+        qs = context['filter'].qs.values()
+        file_buffer = export_targets(qs)
+        file_buffer.seek(0) # goto the beginning of the buffer
+        response = StreamingHttpResponse(file_buffer, content_type="text/csv")
+        filename = "targets-{}.csv".format(slugify(datetime.utcnow()))
+        response['Content-Disposition'] = 'attachment; filename="{}"'.format(filename)
+        return response     
+      
+
+class TargetGroupingView(PermissionRequiredMixin, ListView):
+    permission_required = 'tom_targets.view_target_list'
+    template_name = 'tom_targets/target_grouping.html'
+    model = TargetList
+    paginate_by = 25
+
+    def get_context_data(self, **kwargs):
+        context = super().get_context_data(**kwargs)
+        return context
+      
+
+class TargetGroupingDeleteView(PermissionRequiredMixin, DeleteView):
+    permission_required = 'tom_targets.delete_target_list'
+    model = TargetList
+    success_url = reverse_lazy('targets:targetgrouping')
+    
+
+class TargetGroupingCreateView(LoginRequiredMixin, CreateView):
+    model = TargetList
+    fields = ['name']
+    success_url = reverse_lazy('targets:targetgrouping')
+    
+    
 class TargetAddRemoveGroupingView(LoginRequiredMixin, View):
-    
     def post(self, request):
         targets_ids = request.POST.getlist('selected-target')
         grouping_id = request.POST.get('grouping')
@@ -244,36 +272,4 @@
             for failure_target in failure_targets:
                 messages.error(request, "Failed to remove target(s) with id={} from the grouping; {}".format(failure_target[0], failure_target[1]))
 
-        return redirect(reverse('tom_targets:list'))
-
-class TargetGroupingView(PermissionRequiredMixin, ListView):
-    permission_required = 'tom_targets.view_target_list'
-    template_name = 'tom_targets/target_grouping.html'
-    model = TargetList
-    paginate_by = 25
-
-    def get_context_data(self, **kwargs):
-        context = super().get_context_data(**kwargs)
-        return context
-
-class TargetGroupingDeleteView(PermissionRequiredMixin, DeleteView):
-    permission_required = 'tom_targets.delete_target_list'
-    model = TargetList
-    success_url = reverse_lazy('targets:targetgrouping')
-
-class TargetGroupingCreateView(LoginRequiredMixin, CreateView):
-    model = TargetList
-    fields = ['name']
-    success_url = reverse_lazy('targets:targetgrouping')
-=======
-class TargetExportView(TargetListView):
-
-    def render_to_response(self, context, **response_kwargs):
-        qs = context['filter'].qs.values()
-        file_buffer = export_targets(qs)
-        file_buffer.seek(0) # goto the beginning of the buffer
-        response = StreamingHttpResponse(file_buffer, content_type="text/csv")
-        filename = "targets-{}.csv".format(slugify(datetime.utcnow()))
-        response['Content-Disposition'] = 'attachment; filename="{}"'.format(filename)
-        return response
->>>>>>> d4deb88f
+        return redirect(reverse('tom_targets:list'))